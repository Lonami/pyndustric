--- conflicted
+++ resolved
@@ -4,13 +4,11 @@
 class Link:
     """Represents a link."""
 
-<<<<<<< HEAD
+    def __getitem__(self, n) -> Building | None:
+        """Gets the nth link"""
+
 class Content:
     """A fundemental resource identifier"""
-=======
-    def __getitem__(self, n) -> Building | None:
-        """Gets the nth link"""
->>>>>>> 31194279
 
 class Env:
     """
